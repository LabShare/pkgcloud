{
  "name": "pkgcloud",
  "description": "An infrastructure-as-a-service agnostic cloud library for node.js",
<<<<<<< HEAD
  "version": "1.2.0-alpha.0",
  "author": "Nodejitsu Inc <info@nodejitsu.com>",
=======
  "version": "1.1.0",
  "author": "Charlie Robbins <charlie.robbins@gmail.com>",
>>>>>>> f7799a7d
  "contributors": [
    {
      "name": "Nuno Job",
      "email": "nuno@nodejitsu.com"
    },
    {
      "name": "Maciej Malecki",
      "email": "me@mmalecki.com"
    },
    {
      "name": "Daniel Aristizabal",
      "email": "daniel@nodejitsu.com"
    },
    {
      "name": "Ken Perkins",
      "email": "ken.perkins@rackspace.com"
    },
    {
      "name": "Ross Kukulinski",
      "email": "ross@getyodlr.com"
    }
  ],
  "repository": {
    "type": "git",
    "url": "http://github.com/pkgcloud/pkgcloud.git"
  },
  "keywords": [
    "cloud",
    "cloud computing",
    "api",
    "rackspace",
    "joyent",
    "aws",
    "amazon",
    "azure",
    "google",
    "iaas",
    "servers",
    "compute",
    "storage",
    "databases",
    "client",
    "mongolab",
    "iriscouch",
    "mongohq",
    "openstack",
    "redistogo",
    "hpcloud",
    "hp",
    "helion"
  ],
  "dependencies": {
    "async": "0.9.x",
    "aws-sdk": "^2.1.17",
    "errs": "0.3.x",
    "eventemitter2": "0.4.x",
    "fast-json-patch": "0.5.x",
    "filed": "0.1.x",
    "gcloud": "^0.10.0",
    "ip": "0.3.x",
    "mime": "1.2.x",
    "qs": "1.2.x",
    "request": "2.40.x",
    "s3-upload-stream": "~1.0.0",
    "through2": "0.6.x",
    "underscore": "1.6.x",
    "url-join": "0.0.x",
    "xml2js": "0.1.x"
  },
  "devDependencies": {
    "blanket": "^1.1.6",
    "coveralls": "^2.11.2",
<<<<<<< HEAD
    "hock": "1.1.x",
    "jshint": "2.x.x",
=======
    "hock": "1.2.0",
    "jshint": "2.7.0",
>>>>>>> f7799a7d
    "mocha": "1.21.x",
    "mocha-lcov-reporter": "0.0.1",
    "should": "4.0.x"
  },
  "main": "./lib/pkgcloud",
  "scripts": {
    "test": "make test",
    "cov": "make cov",
    "travis": "make travis",
    "lint": "make lint"
  },
  "config": {
    "blanket": {
      "pattern": "/lib/",
      "data-cover-never": "node_modules"
    }
  },
  "engines": {
    "node": ">=0.10.x"
  }
}<|MERGE_RESOLUTION|>--- conflicted
+++ resolved
@@ -1,13 +1,8 @@
 {
   "name": "pkgcloud",
   "description": "An infrastructure-as-a-service agnostic cloud library for node.js",
-<<<<<<< HEAD
   "version": "1.2.0-alpha.0",
-  "author": "Nodejitsu Inc <info@nodejitsu.com>",
-=======
-  "version": "1.1.0",
   "author": "Charlie Robbins <charlie.robbins@gmail.com>",
->>>>>>> f7799a7d
   "contributors": [
     {
       "name": "Nuno Job",
@@ -80,13 +75,8 @@
   "devDependencies": {
     "blanket": "^1.1.6",
     "coveralls": "^2.11.2",
-<<<<<<< HEAD
-    "hock": "1.1.x",
-    "jshint": "2.x.x",
-=======
-    "hock": "1.2.0",
-    "jshint": "2.7.0",
->>>>>>> f7799a7d
+    "hock": "~1.2.0",
+    "jshint": "~2.7.0",
     "mocha": "1.21.x",
     "mocha-lcov-reporter": "0.0.1",
     "should": "4.0.x"
